--- conflicted
+++ resolved
@@ -1,18 +1,10 @@
 (ns clj-record.test.model.config)
 
-<<<<<<< HEAD
-(def db {:classname "com.mysql.jdbc.Driver" 
-         :subprotocol "mysql" 
-         :user "root" 
-         :password "root" 
-         :subname "//localhost/test"})
-=======
 (comment)
 (def db {:classname "org.apache.derby.jdbc.EmbeddedDriver"
          :subprotocol "derby"
          :subname "/tmp/clj-record.test.db"
          :create true})
->>>>>>> 614bacb8
 
 (comment
   (def db {:classname "org.postgresql.Driver" 
@@ -21,18 +13,9 @@
            :user "user"
            :password "pass"}))
 
-<<<<<<< HEAD
-(def db {:classname "org.apache.derby.jdbc.EmbeddedDriver"
-         :subprotocol "derby"
-         :subname "/tmp/clj-record.test.db"
-         :create true})
-
-)
-=======
 (comment
   (def db {:classname "com.mysql.jdbc.Driver" 
            :subprotocol "mysql" 
            :user "root" 
            :password "root" 
-           :subname "//localhost/test"}))
->>>>>>> 614bacb8
+           :subname "//localhost/test"}))